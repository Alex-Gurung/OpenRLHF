import time
from abc import ABC
from copy import deepcopy
from dataclasses import dataclass
from typing import List, Optional, Tuple, Union

import ray
import torch
import torch.nn as nn
from tqdm import tqdm

from openrlhf.models.actor import Actor
from openrlhf.models.utils import compute_approx_kl, compute_reward, masked_mean, unpacking_samples
from openrlhf.utils.logging_utils import init_logger
from openrlhf.utils.remote_rm_utils import remote_rm_fn, remote_rm_fn_ray

logger = init_logger(__name__)


def to(tensor: Union[torch.Tensor, list[torch.Tensor]], device):
    if isinstance(tensor, list):
        return [to(t, device) for t in tensor]
    return tensor.to(device) if isinstance(tensor, torch.Tensor) else tensor


def pin_memory(tensor: Union[torch.Tensor, list[torch.Tensor]]):
    if isinstance(tensor, list):
        return [pin_memory(t) for t in tensor]
    return tensor.pin_memory() if isinstance(tensor, torch.Tensor) else tensor


@dataclass
class Experience:
    """Experience is a batch of data.
    These data should have the the sequence length and number of actions.
    Left padding for sequences is applied.

    Shapes of each tensor:
    sequences: (B, S)
    action_log_probs: (B, A)
    base_action_log_probs: (B, A)
    values: (B, A)
    returns: (B, A)
    advantages: (B, A)
    attention_mask: (B, S)
    action_mask: (B, A)
    kl: (B, A)

    "A" is the number of actions.
    """

    sequences: torch.Tensor
    action_log_probs: torch.Tensor
    base_action_log_probs: torch.Tensor
    values: torch.Tensor
    returns: Optional[torch.Tensor]
    advantages: Optional[torch.Tensor]
    attention_mask: Optional[torch.LongTensor]
    action_mask: Optional[torch.BoolTensor]
    info: Optional[dict]
    kl: Optional[torch.Tensor] = None

    @torch.no_grad()
    def to_device(self, device: torch.device):
        self.sequences = to(self.sequences, device)
        self.action_log_probs = to(self.action_log_probs, device)
        self.base_action_log_probs = to(self.base_action_log_probs, device)
        self.returns = to(self.returns, device)
        self.advantages = to(self.advantages, device)
        self.values = to(self.values, device)
        self.attention_mask = to(self.attention_mask, device)
        self.action_mask = to(self.action_mask, device)
        self.kl = to(self.kl, device)
        self.info = {key: to(value, device) for key, value in self.info.items()}
        return self

    def pin_memory(self):
        self.sequences = pin_memory(self.sequences)
        self.action_log_probs = pin_memory(self.action_log_probs)
        self.base_action_log_probs = pin_memory(self.base_action_log_probs)
        self.returns = pin_memory(self.returns)
        self.advantages = pin_memory(self.advantages)
        self.values = pin_memory(self.values)
        self.attention_mask = pin_memory(self.attention_mask)
        self.action_mask = pin_memory(self.action_mask)
        self.kl = pin_memory(self.kl)
        self.info = {key: pin_memory(value) for key, value in self.info.items()}
        return self


@dataclass
class Samples:
    """Samples is a batch of data.
    There can be 2 formats to store the samples, batched or packed.
    The batched format means padding is applied to the sequences, while the packed format
    will concatenate the prompt and response without padding.

    Shapes of each tensor, when 2 shapes are shown, the first one is for batched format
        and the second one is for packed format:
    sequences: (B, S) or (1, total_length), the tokens of both prompt and response.
    attention_mask: (B, S) or (1, total_length), the attention mask for sequences.
    action_mask: (B, A) or None, the action (response) mask to show which part of the
        sequence is the response. When the samples are packed, this is None.
    num_actions: int or (B,), the number of actions (tokens) in the response.
        When the samples are not packed, we will use action_mask, so this is an int to
        show the size of action_mask. Otherwise, this is a tensor to show the number of
        actions for each sample.
    packed_seq_lens: None or (B,), the length of each sample in the packed samples.
    response_length: (B,), the number of tokens in the response.
    total_length: (B,), the total number of tokens in the sequences.
    prompts: the prompts used to generate responses
    """

    sequences: torch.Tensor
    attention_mask: Optional[torch.LongTensor]
    action_mask: Optional[torch.BoolTensor]
    num_actions: Union[int, torch.Tensor]
    packed_seq_lens: Optional[torch.Tensor]
    response_length: torch.Tensor
    total_length: torch.Tensor
    prompts: list[str]
    labels: list[str]


class NaiveExperienceMaker(ABC):
    """
    Naive experience maker.
    """

    def __init__(
        self,
        actor: Actor,
        critic: nn.Module,
        reward_model: nn.Module,
        initial_model: Actor,
        tokenizer,
        prompt_max_len: int,
        kl_controller,
        strategy=None,
        remote_rm_url: list[str] = None,
        reward_fn=None,
    ) -> None:
        super().__init__()
        self.actor = actor
        self.critic = critic
        self.reward_model = reward_model
        self.remote_rm_url = remote_rm_url
        self.initial_model = initial_model
        self.tokenizer = tokenizer
        self.prompt_max_len = prompt_max_len
        self.kl_ctl = kl_controller
        self.strategy = strategy
        self.reward_fn = reward_fn
        self.perf_stats = None
        self.advantage_estimator = strategy.args.advantage_estimator

        # custom reward func for reinforced finetuning
        self.custom_reward_func = None
        if remote_rm_url and remote_rm_url[0].endswith(".py"):
            print(f"Loading custom `reward_func(queries, prompts, labels)` from {remote_rm_url[0]}")
            import importlib.util

            spec = importlib.util.spec_from_file_location("reward_func", remote_rm_url[0])
            reward_module = importlib.util.module_from_spec(spec)
            spec.loader.exec_module(reward_module)
            self.custom_reward_func = reward_module.reward_func

    # tokenizer
    def tokenize_fn(self, texts, max_length, padding=True, device=None):
        if not padding:
            # when padding is False, return tokenized texts as list
            return self.tokenizer(
                texts,
                add_special_tokens=False,
                max_length=max_length,
                truncation=True,
            )
        batch = self.tokenizer(
            texts,
            return_tensors="pt",
            add_special_tokens=False,
            max_length=max_length,
            padding=True,
            truncation=True,
        )
        return {k: v.to(device) for k, v in batch.items()}

    @torch.no_grad()
    def make_experience_list(
<<<<<<< HEAD
        self, all_prompts: Union[str, List[str]], all_labels, for_eval=False, **generate_kwargs
=======
        self, all_prompts: Union[str, List[str]], all_labels, **generate_kwargs
>>>>>>> 00ef17c9
    ) -> List[Experience]:
        """
        Make a list of experience with the micro_rollout_batch_size.

        This method will first calculate the response sequences and rewards for the given prompts.
        Then, if we need certain processing for the rewards or do certain filtering, we can process the rollout as a whole.
        After that, we will calculate the advantages and returns for each experience.
        """
        args = self.strategy.args
<<<<<<< HEAD
        print("Generating samples")
        s = time.time()
        samples_list = self.generate_samples(all_prompts, all_labels, for_eval=for_eval, **generate_kwargs)
=======
        samples_list = self.generate_samples(all_prompts, all_labels, **generate_kwargs)
>>>>>>> 00ef17c9
        torch.distributed.barrier()
        e = time.time()
        print(f"Time taken to generate {len(samples_list)} samples: {e - s} seconds")
    
        s = time.time()
        experiences = []
        for samples in tqdm(
            samples_list,
            desc="make_experience",
            disable=not self.strategy.is_rank_0(),
        ):
            experiences.append(self.make_experience(samples).to_device("cpu"))
        e = time.time()
        print(f"Time taken to make {len(experiences)} experiences: {e - s} seconds")

        experiences, rewards = self.process_experiences(experiences)

        # calculate return and advantages
        for experience, reward in zip(experiences, rewards):
            experience = experience.to_device("cuda")
            reward = reward.to(device="cuda")
            num_actions = experience.info["num_actions"]
            reward = compute_reward(
                reward,
                self.kl_ctl.value,
                experience.kl,
                action_mask=experience.action_mask,
                num_actions=num_actions,
                reward_clip_range=args.reward_clip_range,
            )

            if self.advantage_estimator == "gae":
                experience.advantages, experience.returns = self.get_advantages_and_returns(
                    experience.values,
                    reward,
                    experience.action_mask,
                    generate_kwargs["gamma"],
                    generate_kwargs["lambd"],
                )
            elif self.advantage_estimator in ["reinforce", "rloo", "reinforce_baseline", "group_norm"]:
                experience.returns = self.get_cumulative_returns(
                    reward,
                    experience.action_mask,
                    generate_kwargs["gamma"],
                )
                experience.advantages = deepcopy(experience.returns)
            else:
                raise Exception(f"Unkown advantage_estimator {self.advantage_estimator}")

            # calculate the return info.
            if not getattr(self, "packing_samples", False):
                return_sums = reward.sum(dim=-1)
            else:
                return_sums = torch.tensor(
                    [each_reward.sum() for each_reward in reward], device=torch.cuda.current_device()
                )
            experience.info["return"] = return_sums
            # remove unnecessary info
            experience.kl = None
            del experience.info["num_actions"]
            experience.to_device("cpu")
        return experiences

    @torch.no_grad()
<<<<<<< HEAD
    def generate_samples(self, all_prompts: List[str], all_labels, for_eval=False, **generate_kwargs) -> List[Samples]:
=======
    def generate_samples(self, all_prompts: List[str], all_labels, **generate_kwargs) -> List[Samples]:
>>>>>>> 00ef17c9
        """
        Generate samples and return in batches.
        """
        assert not getattr(self, "packing_samples", False)
        args = self.strategy.args
        self.actor.eval()
        # sample multiple response
<<<<<<< HEAD
        if for_eval:
            all_prompts = sum([[prompt] for prompt in all_prompts], [])
            all_labels = sum([[label] for label in all_labels], [])
        else:
            all_prompts = sum([[prompt] * args.n_samples_per_prompt for prompt in all_prompts], [])
            all_labels = sum([[label] * args.n_samples_per_prompt for label in all_labels], [])
=======
        all_prompts = sum([[prompt] * args.n_samples_per_prompt for prompt in all_prompts], [])
        all_labels = sum([[label] * args.n_samples_per_prompt for label in all_labels], [])
>>>>>>> 00ef17c9
        samples_list = []
        for i in range(0, len(all_prompts), args.micro_rollout_batch_size):
            prompts = all_prompts[i : i + args.micro_rollout_batch_size]
            labels = all_labels[i : i + args.micro_rollout_batch_size]
            inputs = self.tokenize_fn(prompts, self.prompt_max_len, device="cuda")
            sequences, attention_mask, action_mask = self.actor.generate(**inputs, **generate_kwargs)
            samples = Samples(
                sequences=sequences,
                attention_mask=attention_mask,
                action_mask=action_mask,
                num_actions=action_mask.size(1),
                packed_seq_lens=None,
                response_length=action_mask.float().sum(dim=-1),
                total_length=attention_mask.float().sum(dim=-1),
                prompts=prompts,
                labels=labels,
            )
            samples_list.append(samples)
        return samples_list

    @torch.no_grad()
    def make_experience(self, samples: Samples) -> Experience:
        """
        Turn samples into experience by calculating logprobs, values, rewards, and kl divergence.
        """
        self.actor.eval()
        if self.initial_model is not None:
            self.initial_model.eval()
        if self.reward_model is not None:
            self.reward_model.eval()
        if self.critic is not None:
            self.critic.eval()

        # extract values from samples
        sequences = samples.sequences
        attention_mask = samples.attention_mask
        action_mask = samples.action_mask
        num_actions = samples.num_actions

        # log probs
        action_log_probs = self.actor(sequences, num_actions, attention_mask)

        # init log probs
        if self.initial_model is not None:
            base_action_log_probs = self.initial_model(sequences, num_actions, attention_mask)
        else:
            base_action_log_probs = None

        # values
        if self.critic is not None:
            value = self.critic(sequences, num_actions, attention_mask)
        else:
            value = None

        # rewards
        if self.remote_rm_url is not None:
            # remote RM
            queries = self.tokenizer.batch_decode(sequences.cpu(), skip_special_tokens=False)
            if self.custom_reward_func:
                r = self.custom_reward_func(queries, samples.prompts, samples.labels).to(
                    device=action_log_probs.device
                )
            else:
                r = remote_rm_fn(
                    self.remote_rm_url, queries=queries, prompts=samples.prompts, labels=samples.labels
                ).to(device=action_log_probs.device)
        else:
            # local RM
            r = self.reward_model(sequences, attention_mask)

        if (self.initial_model is not None) and (not args.use_kl_loss):
            kl = compute_approx_kl(
                action_log_probs,
                base_action_log_probs,
                action_mask=action_mask,
                use_kl_estimator_k3=self.strategy.args.use_kl_estimator_k3,
            )
        else:
            kl = torch.zeros_like(action_log_probs, dtype=action_log_probs.dtype, device=action_log_probs.device)

        info = {
            "kl": masked_mean(kl, action_mask, dim=-1),
            "reward": r,
            "raw_reward": r,
            "response_length": samples.response_length,
            "total_length": samples.total_length,
            "num_actions": num_actions,
        }
        # reset model state
        self.actor.train()
        if self.critic is not None:
            self.critic.train()

        return Experience(
            sequences,
            action_log_probs,
            base_action_log_probs,
            value,
            None,
            None,
            attention_mask,
            action_mask,
            info,
            kl,
        )

    @torch.no_grad()
    def process_experiences(self, experiences: List[Experience]) -> Tuple[List[Experience], List[torch.Tensor]]:
        """
        Process experiences, this can be used to filter out some experiences or do some processing on the rewards.

        Output:
        - experiences: List of Experience
        - rewards: List of rewards
        """
        args = self.strategy.args
        # reward shaping for rloo and reinforce_baseline
        if args.advantage_estimator == "rloo":
            rewards = torch.cat([experience.info["reward"] for experience in experiences])
            # rewards = rewards.reshape(-1, args.n_samples_per_prompt).to(device="cuda")
            rewards = rewards.reshape(-1, rewards.shape[-1]).to(device="cuda")
            baseline = (rewards.sum(-1, keepdim=True) - rewards) / (args.n_samples_per_prompt - 1)
            rewards = rewards - baseline
            rewards = rewards.flatten().to(device="cpu").chunk(len(experiences))
            return experiences, rewards
        elif args.advantage_estimator == "reinforce_baseline":
            # REINFORCE++-baseline removed the / std and K3 kl loss in GRPO.
            # `/ std` is not needed in RL variance reduction theory, and `k3 KL` has a larger variance than `k1 KL` under a categorical distribution.
            rewards = torch.cat([experience.info["reward"] for experience in experiences])
            rewards = rewards.reshape(-1, args.n_samples_per_prompt).to(device="cuda")
            rewards = rewards - rewards.mean(-1, keepdim=True)
            rewards = rewards.reshape(-1).to(device="cpu").chunk(len(experiences))
            return experiences, rewards
        elif args.advantage_estimator == "group_norm":
            rewards = torch.cat([experience.info["reward"] for experience in experiences])
            rewards = rewards.reshape(-1, args.n_samples_per_prompt).to(device="cuda")
            rewards = (rewards - rewards.mean(-1, keepdim=True)) / (rewards.std(-1, keepdim=True) + 1e-9)
            rewards = rewards.reshape(-1).to(device="cpu").chunk(len(experiences))
            return experiences, rewards
        # default rewards
        return experiences, [experience.info["reward"] for experience in experiences]

    @torch.no_grad()
    def get_advantages_and_returns(
        self,
        values: torch.Tensor,
        rewards: torch.Tensor,
        action_mask: torch.Tensor,
        gamma: float,
        lambd: float,
    ) -> Tuple[torch.Tensor, torch.Tensor]:
        """Function that computes advantages and returns from rewards and values.
        Calculated as in the original PPO paper: https://arxiv.org/abs/1707.06347
        Note that rewards may include a KL divergence loss term.

        Advantages looks like this:
        Adv1 =  R1 + γ * λ * R2     + γ^2 * λ^2 * R3       + ...
              - V1 + γ * (1 - λ) V2 + γ^2 * λ * (1 - λ) V3 + ...

        Returns looks like this:
        Ret1 =  R1 + γ * λ * R2     + γ^2 * λ^2 * R3       + ...
                   + γ * (1 - λ) V2 + γ^2 * λ * (1 - λ) V3 + ...

        Input:
        - values: Tensor of shape (batch_size, response_size)
        - rewards: Tensor of shape (batch_size, response_size)

        Output:
        - advantages: Tensor of shape (batch_size, response_size)
        - returns: Tensor of shape (batch_size, response_size)
        """
        if isinstance(values, list):
            # packing samples
            # TODO: this is slow...
            advantages = []
            returns = []
            for v, r in zip(values, rewards):
                adv, ret = self.get_advantages_and_returns(v.unsqueeze(0), r.unsqueeze(0), action_mask, gamma, lambd)
                advantages.append(adv.squeeze(0))
                returns.append(ret.squeeze(0))
            return advantages, returns

        lastgaelam = 0
        advantages_reversed = []
        response_length = rewards.size(1)

        # Mask invalid responses
        if action_mask is not None:
            values = action_mask * values
            rewards = action_mask * rewards

        for t in reversed(range(response_length)):
            nextvalues = values[:, t + 1] if t < response_length - 1 else 0.0
            delta = rewards[:, t] + gamma * nextvalues - values[:, t]
            lastgaelam = delta + gamma * lambd * lastgaelam
            advantages_reversed.append(lastgaelam)
        advantages = torch.stack(advantages_reversed[::-1], dim=1)
        returns = advantages + values
        return advantages.detach(), returns

    @torch.no_grad()
    def get_cumulative_returns(
        self,
        rewards: torch.Tensor,
        action_mask: torch.Tensor,
        gamma: float,
    ) -> Tuple[torch.Tensor, torch.Tensor]:
        """
        Function that computes advantages and returns from rewards using REINFORCE.
        REINFORCE uses cumulative returns without the GAE (Generalized Advantage Estimation).

        Input:
        - rewards: Tensor of shape (batch_size, response_size)
        - action_mask: Tensor of shape (batch_size, response_size), binary mask
        - gamma: discount factor

        Output:
        - returns: Tensor of shape (batch_size, response_size)
        """

        if isinstance(rewards, list):
            # packing samples
            # TODO: this is slow...
            returns = []
            for r in rewards:
                ret = self.get_cumulative_returns(r.unsqueeze(0), action_mask, gamma)
                returns.append(ret.squeeze(0))
            return returns

        response_length = rewards.size(1)
        returns = torch.zeros_like(rewards)
        cumulative_return = torch.zeros(rewards.size(0), device=rewards.device)

        # Mask invalid responses if action_mask is provided
        if action_mask is not None:
            rewards = action_mask * rewards

        # Calculate returns by accumulating discounted rewards
        for t in reversed(range(response_length)):
            cumulative_return = rewards[:, t] + gamma * cumulative_return
            returns[:, t] = cumulative_return

        return returns


class RemoteExperienceMaker(NaiveExperienceMaker):
    def __init__(self, *args, vllm_engines: List = None, packing_samples=False, **kwargs):
        super().__init__(*args, **kwargs)
        self.vllm_engines = vllm_engines
        self.packing_samples = packing_samples

        if self.custom_reward_func:
            self.custom_reward_func = ray.remote(self.custom_reward_func)

    @torch.no_grad()
    def make_experience_list(
<<<<<<< HEAD
        self, all_prompts: Union[str, List[str]], all_labels, for_eval=False, **generate_kwargs
=======
        self, all_prompts: Union[str, List[str]], all_labels, **generate_kwargs
>>>>>>> 00ef17c9
    ) -> List[Experience]:
        if self.strategy.args.perf:
            self.perf_stats = {
                "generate_time": 0,
                "actor_value_rm_time": 0,
                "wait_time": 0,
            }
<<<<<<< HEAD
        experiences = super().make_experience_list(all_prompts, all_labels, for_eval=for_eval, **generate_kwargs)
=======
        experiences = super().make_experience_list(all_prompts, all_labels, **generate_kwargs)
>>>>>>> 00ef17c9
        if self.critic is not None:
            for experience in experiences:
                # send experience to critic
                experience_cpu = deepcopy(experience)
                experience_cpu.to_device("cpu")
                self._ref = self.critic.append.remote(experience_cpu)
        return experiences

    @torch.no_grad()
<<<<<<< HEAD
    def generate_samples(self, all_prompts: List[str], all_labels, for_eval=False, **generate_kwargs) -> List[Samples]:
=======
    def generate_samples(self, all_prompts: List[str], all_labels, **generate_kwargs) -> List[Samples]:
>>>>>>> 00ef17c9
        """
        Generate samples and return in batches.

        When not using vllm, we will fallback to the default implementation,
        in which actor will be used to generate samples.
        """
        if self.vllm_engines is None:
<<<<<<< HEAD
            return super().generate_samples(all_prompts, all_labels, for_eval=for_eval, **generate_kwargs)

        # vLLM generation
        samples = self._generate_vllm(all_prompts, all_labels, for_eval=for_eval, **generate_kwargs)
=======
            return super().generate_samples(all_prompts, all_labels, **generate_kwargs)

        # vLLM generation
        samples = self._generate_vllm(all_prompts, all_labels, **generate_kwargs)
>>>>>>> 00ef17c9

        # vLLM offload when colocate_all_models
        if self.strategy.args.vllm_enable_sleep:
            if torch.distributed.get_rank() == 0:
                refs = []
                for engine in self.vllm_engines:
                    refs.append(engine.sleep.remote())
                ray.get(refs)
        return samples

    @torch.no_grad()
    def make_experience(self, samples: Samples) -> Experience:
        """
        Turn samples into experience by calculating logprobs, values, rewards, and kl divergence.
        """
        args = self.strategy.args
        self.actor.eval()
        device = torch.cuda.current_device()

        # extract values from samples
        sequences = samples.sequences
        attention_mask = samples.attention_mask
        action_mask = samples.action_mask
        num_actions = samples.num_actions
        packed_seq_lens = samples.packed_seq_lens

        start = time.time()
        sequences_cpu, attention_mask_cpu = (
            sequences.to("cpu"),
            attention_mask.to("cpu"),
        )

        # init log probs
        if self.initial_model is not None:
            base_action_log_probs_ref = self.initial_model.forward.remote(
                sequences_cpu, num_actions, attention_mask_cpu, packed_seq_lens=packed_seq_lens
            )

            if args.colocate_actor_ref or args.colocate_all_models:
                ray.get([base_action_log_probs_ref])
                ray.get([self.initial_model.empty_cache.remote()])
        else:
            base_action_log_probs_ref = ray.put(None)

        # values
        if self.critic is not None:
            value_ref = self.critic.forward.remote(
                sequences_cpu, num_actions, attention_mask_cpu, packed_seq_lens=packed_seq_lens
            )
            # avoid CUDA OOM when colocate models
            if args.colocate_critic_reward or args.colocate_all_models:
                ray.get([value_ref])
                ray.get([self.critic.empty_cache.remote()])
        else:
            value_ref = ray.put(None)

        # rewards
        r_refs = []
        # support remote RM API with ray
        if not self.remote_rm_url:
            for rm in self.reward_model:
                r_refs.append(rm.forward.remote(sequences_cpu, attention_mask_cpu, packed_seq_lens=packed_seq_lens))
        else:
            # remote RM
            if not self.packing_samples:
                queries = self.tokenizer.batch_decode(sequences_cpu, skip_special_tokens=False)
            else:
                sequences_list = []
                offset = 0
                tokens_list = sequences_cpu.tolist()[0]
                for length in packed_seq_lens:
                    sequences_list.append(tokens_list[offset : offset + length])
                    offset += length
                queries = self.tokenizer.batch_decode(sequences_list, skip_special_tokens=False)

            if self.custom_reward_func:
                r = self.custom_reward_func.remote(queries, samples.prompts, samples.labels)
                r_refs.append(r)
            else:
                for rm in self.remote_rm_url:
                    r = remote_rm_fn_ray.remote(rm, queries=queries, prompts=samples.prompts, labels=samples.labels)
                    r_refs.append(r)

        if args.colocate_all_models and not self.remote_rm_url:
            ray.get(r_refs)
            ray.get([self.reward_model[0].empty_cache.remote()])

        # log probs
        action_log_probs = self.actor(sequences, num_actions, attention_mask, packed_seq_lens=packed_seq_lens)
        actor_value_rm_time = time.time() - start

        # wait initial/critic/reward model done
        start = time.time()
        ref_values = ray.get([base_action_log_probs_ref, value_ref] + r_refs)
        wait_time = time.time() - start

        base_action_log_probs, value, rewards = ref_values[0], ref_values[1], ref_values[2:]
        if base_action_log_probs is not None:
            base_action_log_probs = base_action_log_probs.to(device)
        if value is not None:
            value = value.to(device)
        rewards = [r.to(device) for r in rewards]
        r = self.reward_fn(rewards) if len(rewards) > 0 else rewards[0]

        # avoid CUDA OOM when colocate models
        if args.colocate_critic_reward and not self.remote_rm_url:
            ray.get([self.reward_model[0].empty_cache.remote()])

        if args.colocate_actor_ref or args.colocate_all_models:
            torch.cuda.empty_cache()

        if (self.initial_model is not None) and (not args.use_kl_loss):
            kl = compute_approx_kl(
                action_log_probs,
                base_action_log_probs,
                action_mask=action_mask,
                use_kl_estimator_k3=args.use_kl_estimator_k3,
            )
        else:
            kl = torch.zeros_like(action_log_probs, dtype=action_log_probs.dtype, device=device)

        if not self.packing_samples:
            kl_mean = masked_mean(kl, action_mask, dim=-1)
        else:
            # convert tensor into list of tensors so that it's easier to manipulate
            # within dataset.
            sequences = unpacking_samples(sequences, packed_seq_lens)
            attention_mask = None
            action_log_probs = unpacking_samples(action_log_probs, num_actions)
            if value is not None:
                value = unpacking_samples(value, num_actions)
            if base_action_log_probs is not None:
                base_action_log_probs = unpacking_samples(base_action_log_probs, num_actions)

            kl = unpacking_samples(kl, num_actions)
            kl_mean = torch.tensor([each_kl.mean() for each_kl in kl], device=device)
        
        if not args.use_kl_loss:
            base_action_log_probs = None

        info = {
            "kl": kl_mean,
            "reward": r,
            "response_length": samples.response_length,
            "total_length": samples.total_length,
            "num_actions": num_actions,
        }

        if self.strategy.args.perf:
            self.perf_stats["actor_value_rm_time"] += actor_value_rm_time
            self.perf_stats["wait_time"] += wait_time

        experience = Experience(
            sequences,
            action_log_probs,
            base_action_log_probs,
            value,
            None,
            None,
            attention_mask,
            action_mask,
            info,
            kl,
        )

        self.actor.train()  # reset model state
        return experience

<<<<<<< HEAD
    def _generate_vllm(self, all_prompts: List[str], all_labels, for_eval=False, **kwargs) -> List[Samples]:
=======
    def _generate_vllm(self, all_prompts: List[str], all_labels, **kwargs) -> List[Samples]:
>>>>>>> 00ef17c9
        from vllm import SamplingParams

        # round-robin load balance
        rank = torch.distributed.get_rank()
        world_size = torch.distributed.get_world_size()

        # Select LLM engines: assign each rank an engine, or cycle through engines if world_size < engine_count
        if len(self.vllm_engines) <= world_size:
            llms = [self.vllm_engines[rank % len(self.vllm_engines)]]
        else:
            llms = self.vllm_engines[rank::world_size]

        args = self.strategy.args

        sampling_params = SamplingParams(
            temperature=kwargs.get("temperature", 1.0) if not for_eval else 0.7,
            top_p=kwargs.get("top_p", 1.0) if not for_eval else 0.8,
            top_k=kwargs.get("top_k", -1) if not for_eval else 20,
            max_tokens=kwargs.get("max_new_tokens", 1024),
            min_tokens=kwargs.get("min_new_tokens", 1),
            skip_special_tokens=kwargs.get("skip_special_tokens", False),
            include_stop_str_in_output=True,
            best_of=1 if not for_eval else 2,
        )

        # Expand prompt list based on the number of samples per prompt
<<<<<<< HEAD
        if for_eval:
            all_prompts = sum([[prompt] for prompt in all_prompts], [])
            all_labels = sum([[label] for label in all_labels], [])
        else:
            all_prompts = sum([[prompt] * args.n_samples_per_prompt for prompt in all_prompts], [])
            all_labels = sum([[label] * args.n_samples_per_prompt for label in all_labels], [])
=======
        all_prompts = sum([[prompt] * args.n_samples_per_prompt for prompt in all_prompts], [])
        all_labels = sum([[label] * args.n_samples_per_prompt for label in all_labels], [])
>>>>>>> 00ef17c9
        all_prompt_token_ids = self.tokenize_fn(all_prompts, self.prompt_max_len, padding=False)["input_ids"]

        # Distribute requests to engines and collect responses to outputs
        refs = []
        batch_size = (len(all_prompt_token_ids) + len(llms) - 1) // len(llms)
        for i, llm in enumerate(llms):
            prompt_token_ids = all_prompt_token_ids[i * batch_size : (i + 1) * batch_size]
            refs.append(
                llm.add_requests.remote(rank, sampling_params=sampling_params, prompt_token_ids=prompt_token_ids)
            )
        ray.get(refs)

        # Make sure all requests are sent.
        torch.distributed.barrier()

        # Retrieve and combine results from all outputs
        all_output_refs = []
        for i, llm in enumerate(llms):
            all_output_refs.append(llm.get_responses.remote(rank))
        all_outputs = sum(ray.get(all_output_refs), [])

        samples_list = []
        for i in range(0, len(all_outputs), args.micro_rollout_batch_size):
            outputs = all_outputs[i : i + self.strategy.args.micro_rollout_batch_size]
            prompts = all_prompts[i : i + self.strategy.args.micro_rollout_batch_size]
            labels = all_labels[i : i + self.strategy.args.micro_rollout_batch_size]
            if not self.packing_samples:
                # NOTE: concat all outputs to following format:
                #
                # | [PAD] [PAD] token token token | token token [EOS] [PAD] |
                # | token token token token token | token token [EOS] [PAD] |
                # | [PAD] [PAD] [PAD] token token | token token token [EOS] |
                # |<---------- prompt ----------->|<-------- answer ------->|
                max_input_len, max_output_len = 0, 0
                for output in outputs:
                    max_input_len = max(max_input_len, len(output.prompt_token_ids))
                    max_output_len = max(max_output_len, len(output.outputs[0].token_ids))

                pad_token_id, eos_token_id = self.tokenizer.pad_token_id, self.tokenizer.eos_token_id
                sequences = []
                for output in outputs:
                    # left padding input
                    input_len = len(output.prompt_token_ids)
                    input_ids = [pad_token_id] * (max_input_len - input_len) + list(output.prompt_token_ids)

                    # right padding output
                    output_len = len(output.outputs[0].token_ids)
                    output_ids = list(output.outputs[0].token_ids) + [pad_token_id] * (max_output_len - output_len)

                    # concat input and output
                    sequences.append(input_ids + output_ids)

                sequences = torch.tensor(sequences)
                sequences, attention_mask, action_mask = self.actor.process_sequences(
                    sequences, max_input_len, eos_token_id, pad_token_id
                )
                sequences = sequences.to("cuda")
                attention_mask = attention_mask.to("cuda")
                action_mask = action_mask.to("cuda")
                samples_list.append(
                    Samples(
                        sequences=sequences,
                        attention_mask=attention_mask,
                        action_mask=action_mask,
                        num_actions=action_mask.size(1),
                        packed_seq_lens=None,
                        response_length=action_mask.float().sum(dim=-1),
                        total_length=attention_mask.float().sum(dim=-1),
                        prompts=prompts,
                        labels=labels,
                    )
                )
            else:
                # NOTE: concat all outputs to following format:
                #
                # | token token token | token token [EOS] | token token token token token | token token [EOS] | token token | token token token [EOS] |
                # |<---  prompt ----->|<---- answer ----->|<---------- prompt ----------->|<----- answer ---->|<- prompt -->|<-------- answer ------->|
                pad_token_id, eos_token_id = self.tokenizer.pad_token_id, self.tokenizer.eos_token_id
                sequences = []
                packed_seq_lens = []
                attention_mask = []
                num_actions = []
                for i, output in enumerate(outputs):
                    input_len = len(output.prompt_token_ids)
                    output_len = len(output.outputs[0].token_ids)
                    packed_seq_lens.append(input_len + output_len)
                    sequences.extend(output.prompt_token_ids + list(output.outputs[0].token_ids))
                    attention_mask.extend([i + 1] * (input_len + output_len))

                    # current_action_mask = [0] * (input_len - 1) + [1] * output_len + [0]
                    # num_actions.append(max(1, sum(current_action_mask)))
                    num_actions.append(max(1, output_len))

                sequences = torch.tensor(sequences, device="cuda").unsqueeze(0)
                attention_mask = torch.tensor(attention_mask, device="cuda").unsqueeze(0)
                action_mask = None
                response_length = torch.tensor(num_actions, device="cuda", dtype=torch.float)
                total_length = torch.tensor(packed_seq_lens, device="cuda", dtype=torch.float)
                samples_list.append(
                    Samples(
                        sequences=sequences,
                        attention_mask=attention_mask,
                        action_mask=None,
                        num_actions=num_actions,
                        packed_seq_lens=packed_seq_lens,
                        response_length=response_length,
                        total_length=total_length,
                        prompts=prompts,
                        labels=labels,
                    )
                )
        return samples_list

    def flush(self):
        "Ensure all experience has been send to critic"
        if self.critic is not None:
            ray.get(self._ref)
            self._ref = None<|MERGE_RESOLUTION|>--- conflicted
+++ resolved
@@ -38,6 +38,7 @@
     Shapes of each tensor:
     sequences: (B, S)
     action_log_probs: (B, A)
+    base_action_log_probs: (B, A)
     base_action_log_probs: (B, A)
     values: (B, A)
     returns: (B, A)
@@ -51,6 +52,7 @@
 
     sequences: torch.Tensor
     action_log_probs: torch.Tensor
+    base_action_log_probs: torch.Tensor
     base_action_log_probs: torch.Tensor
     values: torch.Tensor
     returns: Optional[torch.Tensor]
@@ -64,6 +66,7 @@
     def to_device(self, device: torch.device):
         self.sequences = to(self.sequences, device)
         self.action_log_probs = to(self.action_log_probs, device)
+        self.base_action_log_probs = to(self.base_action_log_probs, device)
         self.base_action_log_probs = to(self.base_action_log_probs, device)
         self.returns = to(self.returns, device)
         self.advantages = to(self.advantages, device)
@@ -77,6 +80,7 @@
     def pin_memory(self):
         self.sequences = pin_memory(self.sequences)
         self.action_log_probs = pin_memory(self.action_log_probs)
+        self.base_action_log_probs = pin_memory(self.base_action_log_probs)
         self.base_action_log_probs = pin_memory(self.base_action_log_probs)
         self.returns = pin_memory(self.returns)
         self.advantages = pin_memory(self.advantages)
@@ -119,6 +123,7 @@
     response_length: torch.Tensor
     total_length: torch.Tensor
     prompts: list[str]
+    labels: list[str]
     labels: list[str]
 
 
@@ -158,6 +163,7 @@
         self.custom_reward_func = None
         if remote_rm_url and remote_rm_url[0].endswith(".py"):
             print(f"Loading custom `reward_func(queries, prompts, labels)` from {remote_rm_url[0]}")
+            print(f"Loading custom `reward_func(queries, prompts, labels)` from {remote_rm_url[0]}")
             import importlib.util
 
             spec = importlib.util.spec_from_file_location("reward_func", remote_rm_url[0])
@@ -187,11 +193,7 @@
 
     @torch.no_grad()
     def make_experience_list(
-<<<<<<< HEAD
         self, all_prompts: Union[str, List[str]], all_labels, for_eval=False, **generate_kwargs
-=======
-        self, all_prompts: Union[str, List[str]], all_labels, **generate_kwargs
->>>>>>> 00ef17c9
     ) -> List[Experience]:
         """
         Make a list of experience with the micro_rollout_batch_size.
@@ -201,13 +203,9 @@
         After that, we will calculate the advantages and returns for each experience.
         """
         args = self.strategy.args
-<<<<<<< HEAD
         print("Generating samples")
         s = time.time()
         samples_list = self.generate_samples(all_prompts, all_labels, for_eval=for_eval, **generate_kwargs)
-=======
-        samples_list = self.generate_samples(all_prompts, all_labels, **generate_kwargs)
->>>>>>> 00ef17c9
         torch.distributed.barrier()
         e = time.time()
         print(f"Time taken to generate {len(samples_list)} samples: {e - s} seconds")
@@ -272,11 +270,7 @@
         return experiences
 
     @torch.no_grad()
-<<<<<<< HEAD
     def generate_samples(self, all_prompts: List[str], all_labels, for_eval=False, **generate_kwargs) -> List[Samples]:
-=======
-    def generate_samples(self, all_prompts: List[str], all_labels, **generate_kwargs) -> List[Samples]:
->>>>>>> 00ef17c9
         """
         Generate samples and return in batches.
         """
@@ -284,20 +278,16 @@
         args = self.strategy.args
         self.actor.eval()
         # sample multiple response
-<<<<<<< HEAD
         if for_eval:
             all_prompts = sum([[prompt] for prompt in all_prompts], [])
             all_labels = sum([[label] for label in all_labels], [])
         else:
             all_prompts = sum([[prompt] * args.n_samples_per_prompt for prompt in all_prompts], [])
             all_labels = sum([[label] * args.n_samples_per_prompt for label in all_labels], [])
-=======
-        all_prompts = sum([[prompt] * args.n_samples_per_prompt for prompt in all_prompts], [])
-        all_labels = sum([[label] * args.n_samples_per_prompt for label in all_labels], [])
->>>>>>> 00ef17c9
         samples_list = []
         for i in range(0, len(all_prompts), args.micro_rollout_batch_size):
             prompts = all_prompts[i : i + args.micro_rollout_batch_size]
+            labels = all_labels[i : i + args.micro_rollout_batch_size]
             labels = all_labels[i : i + args.micro_rollout_batch_size]
             inputs = self.tokenize_fn(prompts, self.prompt_max_len, device="cuda")
             sequences, attention_mask, action_mask = self.actor.generate(**inputs, **generate_kwargs)
@@ -311,6 +301,7 @@
                 total_length=attention_mask.float().sum(dim=-1),
                 prompts=prompts,
                 labels=labels,
+                labels=labels,
             )
             samples_list.append(samples)
         return samples_list
@@ -321,6 +312,8 @@
         Turn samples into experience by calculating logprobs, values, rewards, and kl divergence.
         """
         self.actor.eval()
+        if self.initial_model is not None:
+            self.initial_model.eval()
         if self.initial_model is not None:
             self.initial_model.eval()
         if self.reward_model is not None:
@@ -374,6 +367,15 @@
             )
         else:
             kl = torch.zeros_like(action_log_probs, dtype=action_log_probs.dtype, device=action_log_probs.device)
+        if (self.initial_model is not None) and (not args.use_kl_loss):
+            kl = compute_approx_kl(
+                action_log_probs,
+                base_action_log_probs,
+                action_mask=action_mask,
+                use_kl_estimator_k3=self.strategy.args.use_kl_estimator_k3,
+            )
+        else:
+            kl = torch.zeros_like(action_log_probs, dtype=action_log_probs.dtype, device=action_log_probs.device)
 
         info = {
             "kl": masked_mean(kl, action_mask, dim=-1),
@@ -392,6 +394,7 @@
             sequences,
             action_log_probs,
             base_action_log_probs,
+            base_action_log_probs,
             value,
             None,
             None,
@@ -411,6 +414,7 @@
         - rewards: List of rewards
         """
         args = self.strategy.args
+        # reward shaping for rloo and reinforce_baseline
         # reward shaping for rloo and reinforce_baseline
         if args.advantage_estimator == "rloo":
             rewards = torch.cat([experience.info["reward"] for experience in experiences])
@@ -434,6 +438,20 @@
             rewards = (rewards - rewards.mean(-1, keepdim=True)) / (rewards.std(-1, keepdim=True) + 1e-9)
             rewards = rewards.reshape(-1).to(device="cpu").chunk(len(experiences))
             return experiences, rewards
+        elif args.advantage_estimator == "reinforce_baseline":
+            # REINFORCE++-baseline removed the / std and K3 kl loss in GRPO.
+            # `/ std` is not needed in RL variance reduction theory, and `k3 KL` has a larger variance than `k1 KL` under a categorical distribution.
+            rewards = torch.cat([experience.info["reward"] for experience in experiences])
+            rewards = rewards.reshape(-1, args.n_samples_per_prompt).to(device="cuda")
+            rewards = rewards - rewards.mean(-1, keepdim=True)
+            rewards = rewards.reshape(-1).to(device="cpu").chunk(len(experiences))
+            return experiences, rewards
+        elif args.advantage_estimator == "group_norm":
+            rewards = torch.cat([experience.info["reward"] for experience in experiences])
+            rewards = rewards.reshape(-1, args.n_samples_per_prompt).to(device="cuda")
+            rewards = (rewards - rewards.mean(-1, keepdim=True)) / (rewards.std(-1, keepdim=True) + 1e-9)
+            rewards = rewards.reshape(-1).to(device="cpu").chunk(len(experiences))
+            return experiences, rewards
         # default rewards
         return experiences, [experience.info["reward"] for experience in experiences]
 
@@ -551,11 +569,7 @@
 
     @torch.no_grad()
     def make_experience_list(
-<<<<<<< HEAD
         self, all_prompts: Union[str, List[str]], all_labels, for_eval=False, **generate_kwargs
-=======
-        self, all_prompts: Union[str, List[str]], all_labels, **generate_kwargs
->>>>>>> 00ef17c9
     ) -> List[Experience]:
         if self.strategy.args.perf:
             self.perf_stats = {
@@ -563,11 +577,7 @@
                 "actor_value_rm_time": 0,
                 "wait_time": 0,
             }
-<<<<<<< HEAD
         experiences = super().make_experience_list(all_prompts, all_labels, for_eval=for_eval, **generate_kwargs)
-=======
-        experiences = super().make_experience_list(all_prompts, all_labels, **generate_kwargs)
->>>>>>> 00ef17c9
         if self.critic is not None:
             for experience in experiences:
                 # send experience to critic
@@ -577,11 +587,7 @@
         return experiences
 
     @torch.no_grad()
-<<<<<<< HEAD
     def generate_samples(self, all_prompts: List[str], all_labels, for_eval=False, **generate_kwargs) -> List[Samples]:
-=======
-    def generate_samples(self, all_prompts: List[str], all_labels, **generate_kwargs) -> List[Samples]:
->>>>>>> 00ef17c9
         """
         Generate samples and return in batches.
 
@@ -589,17 +595,10 @@
         in which actor will be used to generate samples.
         """
         if self.vllm_engines is None:
-<<<<<<< HEAD
             return super().generate_samples(all_prompts, all_labels, for_eval=for_eval, **generate_kwargs)
 
         # vLLM generation
         samples = self._generate_vllm(all_prompts, all_labels, for_eval=for_eval, **generate_kwargs)
-=======
-            return super().generate_samples(all_prompts, all_labels, **generate_kwargs)
-
-        # vLLM generation
-        samples = self._generate_vllm(all_prompts, all_labels, **generate_kwargs)
->>>>>>> 00ef17c9
 
         # vLLM offload when colocate_all_models
         if self.strategy.args.vllm_enable_sleep:
@@ -633,6 +632,10 @@
         )
 
         # init log probs
+        if self.initial_model is not None:
+            base_action_log_probs_ref = self.initial_model.forward.remote(
+                sequences_cpu, num_actions, attention_mask_cpu, packed_seq_lens=packed_seq_lens
+            )
         if self.initial_model is not None:
             base_action_log_probs_ref = self.initial_model.forward.remote(
                 sequences_cpu, num_actions, attention_mask_cpu, packed_seq_lens=packed_seq_lens
@@ -677,10 +680,12 @@
 
             if self.custom_reward_func:
                 r = self.custom_reward_func.remote(queries, samples.prompts, samples.labels)
+                r = self.custom_reward_func.remote(queries, samples.prompts, samples.labels)
                 r_refs.append(r)
             else:
                 for rm in self.remote_rm_url:
                     r = remote_rm_fn_ray.remote(rm, queries=queries, prompts=samples.prompts, labels=samples.labels)
+                    r = remote_rm_fn_ray.remote(rm, queries=queries, prompts=samples.prompts, labels=samples.labels)
                     r_refs.append(r)
 
         if args.colocate_all_models and not self.remote_rm_url:
@@ -697,6 +702,8 @@
         wait_time = time.time() - start
 
         base_action_log_probs, value, rewards = ref_values[0], ref_values[1], ref_values[2:]
+        if base_action_log_probs is not None:
+            base_action_log_probs = base_action_log_probs.to(device)
         if base_action_log_probs is not None:
             base_action_log_probs = base_action_log_probs.to(device)
         if value is not None:
@@ -711,6 +718,15 @@
         if args.colocate_actor_ref or args.colocate_all_models:
             torch.cuda.empty_cache()
 
+        if (self.initial_model is not None) and (not args.use_kl_loss):
+            kl = compute_approx_kl(
+                action_log_probs,
+                base_action_log_probs,
+                action_mask=action_mask,
+                use_kl_estimator_k3=args.use_kl_estimator_k3,
+            )
+        else:
+            kl = torch.zeros_like(action_log_probs, dtype=action_log_probs.dtype, device=device)
         if (self.initial_model is not None) and (not args.use_kl_loss):
             kl = compute_approx_kl(
                 action_log_probs,
@@ -733,9 +749,14 @@
                 value = unpacking_samples(value, num_actions)
             if base_action_log_probs is not None:
                 base_action_log_probs = unpacking_samples(base_action_log_probs, num_actions)
+            if base_action_log_probs is not None:
+                base_action_log_probs = unpacking_samples(base_action_log_probs, num_actions)
 
             kl = unpacking_samples(kl, num_actions)
             kl_mean = torch.tensor([each_kl.mean() for each_kl in kl], device=device)
+        
+        if not args.use_kl_loss:
+            base_action_log_probs = None
         
         if not args.use_kl_loss:
             base_action_log_probs = None
@@ -755,6 +776,7 @@
         experience = Experience(
             sequences,
             action_log_probs,
+            base_action_log_probs,
             base_action_log_probs,
             value,
             None,
@@ -768,11 +790,7 @@
         self.actor.train()  # reset model state
         return experience
 
-<<<<<<< HEAD
     def _generate_vllm(self, all_prompts: List[str], all_labels, for_eval=False, **kwargs) -> List[Samples]:
-=======
-    def _generate_vllm(self, all_prompts: List[str], all_labels, **kwargs) -> List[Samples]:
->>>>>>> 00ef17c9
         from vllm import SamplingParams
 
         # round-robin load balance
@@ -799,17 +817,12 @@
         )
 
         # Expand prompt list based on the number of samples per prompt
-<<<<<<< HEAD
         if for_eval:
             all_prompts = sum([[prompt] for prompt in all_prompts], [])
             all_labels = sum([[label] for label in all_labels], [])
         else:
             all_prompts = sum([[prompt] * args.n_samples_per_prompt for prompt in all_prompts], [])
             all_labels = sum([[label] * args.n_samples_per_prompt for label in all_labels], [])
-=======
-        all_prompts = sum([[prompt] * args.n_samples_per_prompt for prompt in all_prompts], [])
-        all_labels = sum([[label] * args.n_samples_per_prompt for label in all_labels], [])
->>>>>>> 00ef17c9
         all_prompt_token_ids = self.tokenize_fn(all_prompts, self.prompt_max_len, padding=False)["input_ids"]
 
         # Distribute requests to engines and collect responses to outputs
@@ -835,6 +848,7 @@
         for i in range(0, len(all_outputs), args.micro_rollout_batch_size):
             outputs = all_outputs[i : i + self.strategy.args.micro_rollout_batch_size]
             prompts = all_prompts[i : i + self.strategy.args.micro_rollout_batch_size]
+            labels = all_labels[i : i + self.strategy.args.micro_rollout_batch_size]
             labels = all_labels[i : i + self.strategy.args.micro_rollout_batch_size]
             if not self.packing_samples:
                 # NOTE: concat all outputs to following format:
@@ -879,6 +893,7 @@
                         response_length=action_mask.float().sum(dim=-1),
                         total_length=attention_mask.float().sum(dim=-1),
                         prompts=prompts,
+                        labels=labels,
                         labels=labels,
                     )
                 )
@@ -919,6 +934,7 @@
                         total_length=total_length,
                         prompts=prompts,
                         labels=labels,
+                        labels=labels,
                     )
                 )
         return samples_list
