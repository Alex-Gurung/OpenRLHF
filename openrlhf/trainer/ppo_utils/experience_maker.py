--- conflicted
+++ resolved
@@ -201,10 +201,8 @@
         After that, we will calculate the advantages and returns for each experience.
         """
         args = self.strategy.args
-<<<<<<< HEAD
         print("Generating samples")
         s = time.time()
-=======
 
         # vLLM wakeup when vllm_enable_sleep
         if self.strategy.args.vllm_enable_sleep:
@@ -214,7 +212,6 @@
             torch.distributed.barrier()
             torch.cuda.synchronize()
 
->>>>>>> eb10544b
         # generate responses
         if self.strategy.ring_attn_group is not None:
             # Only rank 0 in the ring attention group executes the generation function, and then broadcasts it to all other ranks.
@@ -230,24 +227,18 @@
                     samples_list, src=self.strategy.ring_attn_ranks[0], group=self.strategy.ring_attn_group
                 )
         else:
-<<<<<<< HEAD
             samples_list = self.generate_samples(all_prompts, all_labels, for_eval=for_eval, **generate_kwargs)
+
+        # vLLM offload when vllm_enable_sleep
+        if self.strategy.args.vllm_enable_sleep:
+            batch_vllm_engine_call(self.vllm_engines, "sleep")
+
         torch.distributed.barrier()
+        torch.cuda.synchronize()
         e = time.time()
         print(f"Time taken to generate {len(samples_list)} samples: {e - s} seconds")
     
         s = time.time()
-=======
-            samples_list = self.generate_samples(all_prompts, all_labels, **generate_kwargs)
-
-        # vLLM offload when vllm_enable_sleep
-        if self.strategy.args.vllm_enable_sleep:
-            batch_vllm_engine_call(self.vllm_engines, "sleep")
-
-        torch.distributed.barrier()
-        torch.cuda.synchronize()
-
->>>>>>> eb10544b
         experiences = []
         for samples in tqdm(
             samples_list,
@@ -629,16 +620,12 @@
             return super().generate_samples(all_prompts, all_labels, for_eval=for_eval, **generate_kwargs)
 
         # vLLM generation
-<<<<<<< HEAD
         samples = self._generate_vllm(all_prompts, all_labels, for_eval=for_eval, **generate_kwargs)
 
         # vLLM offload when vllm_enable_sleep
         if self.strategy.args.vllm_enable_sleep:
             batch_vllm_engine_call(self.vllm_engines, "sleep")
 
-=======
-        samples = self._generate_vllm(all_prompts, all_labels, **generate_kwargs)
->>>>>>> eb10544b
         return samples
 
     @torch.no_grad()
