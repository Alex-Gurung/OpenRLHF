--- conflicted
+++ resolved
@@ -201,16 +201,13 @@
         After that, we will calculate the advantages and returns for each experience.
         """
         args = self.strategy.args
-<<<<<<< HEAD
         print("Generating samples")
         s = time.time()
-        samples_list = self.generate_samples(all_prompts, all_labels, for_eval=for_eval, **generate_kwargs)
-=======
         # generate responses
         if self.strategy.ring_attn_group is not None:
             # Only rank 0 in the ring attention group executes the generation function, and then broadcasts it to all other ranks.
             if self.strategy.ring_attn_rank == 0:
-                samples_list = self.generate_samples(all_prompts, all_labels, **generate_kwargs)
+                samples_list = self.generate_samples(all_prompts, all_labels, for_eval=for_eval, **generate_kwargs)
                 dist.broadcast_object_list(samples_list, src=dist.get_rank(), group=self.strategy.ring_attn_group)
             else:
                 world_size = torch.distributed.get_world_size() // args.ring_attn_size
@@ -221,8 +218,7 @@
                     samples_list, src=self.strategy.ring_attn_ranks[0], group=self.strategy.ring_attn_group
                 )
         else:
-            samples_list = self.generate_samples(all_prompts, all_labels, **generate_kwargs)
->>>>>>> 3e3b2495
+            samples_list = self.generate_samples(all_prompts, all_labels, for_eval=for_eval, **generate_kwargs)
         torch.distributed.barrier()
         e = time.time()
         print(f"Time taken to generate {len(samples_list)} samples: {e - s} seconds")
@@ -385,7 +381,7 @@
                 action_log_probs,
                 base_action_log_probs,
                 action_mask=action_mask,
-                use_kl_estimator_k3=self.strategy.args.use_kl_estimator_k3,
+                kl_estimator=self.strategy.args.kl_estimator,
             )
         else:
             kl = torch.zeros_like(action_log_probs, dtype=action_log_probs.dtype, device=action_log_probs.device)
@@ -742,11 +738,7 @@
                 action_log_probs,
                 base_action_log_probs,
                 action_mask=action_mask,
-<<<<<<< HEAD
-                use_kl_estimator_k3=self.strategy.args.use_kl_estimator_k3,
-=======
                 kl_estimator=self.strategy.args.kl_estimator,
->>>>>>> 3e3b2495
             )
         else:
             kl = torch.zeros_like(action_log_probs, dtype=action_log_probs.dtype, device=action_log_probs.device)
@@ -915,11 +907,7 @@
                         total_length=attention_mask.float().sum(dim=-1),
                         prompts=prompts,
                         labels=labels,
-<<<<<<< HEAD
-                        labels=labels,
-=======
                         pad_len=None,
->>>>>>> 3e3b2495
                     )
                 )
             else:
@@ -971,11 +959,7 @@
                         total_length=total_length,
                         prompts=prompts,
                         labels=labels,
-<<<<<<< HEAD
-                        labels=labels,
-=======
                         pad_len=pad_len,
->>>>>>> 3e3b2495
                     )
                 )
         return samples_list
