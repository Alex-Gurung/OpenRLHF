--- conflicted
+++ resolved
@@ -49,9 +49,6 @@
         self.vllm_engines = vllm_engines
         self.critic_train_remote = critic_train_remote
 
-<<<<<<< HEAD
-        self.experience_maker = remote_experience_maker_class(
-=======
         # wandb/tensorboard setting
         self._wandb = None
         self._tensorboard = None
@@ -84,7 +81,6 @@
             self._tensorboard = SummaryWriter(log_dir=log_dir)
 
         self.experience_maker = RemoteExperienceMaker(
->>>>>>> e0916b35
             self.actor,
             self.critic,
             self.reward_model,
