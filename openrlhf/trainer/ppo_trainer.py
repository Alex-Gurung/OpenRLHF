--- conflicted
+++ resolved
@@ -11,12 +11,8 @@
 from openrlhf.datasets import PromptDataset
 from openrlhf.datasets.utils import blending_datasets
 from openrlhf.trainer.ppo_utils import AdaptiveKLController, FixedKLController
-<<<<<<< HEAD
 from openrlhf.trainer.ppo_utils.experience_maker import RemoteExperienceMaker, SamplesGenerator
-=======
-from openrlhf.trainer.ppo_utils.experience_maker import RemoteExperienceMaker
 from openrlhf.trainer.ppo_utils.replay_buffer import balance_experiences
->>>>>>> f9a1676b
 from openrlhf.trainer.ray.launcher import RayActorGroup
 from openrlhf.utils.deepspeed import DeepspeedStrategy
 from openrlhf.utils.logging_utils import init_logger
@@ -155,13 +151,9 @@
             status.update(ray.get(actor_status_ref)[0])
             print('finished update')
             if self.strategy.args.deepspeed_enable_sleep:
-<<<<<<< HEAD
                 print('offloading states')
-                self.actor_model_group.async_run_method(method_name="offload_states")
+                ray.get(self.actor_model_group.async_run_method(method_name="offload_states"))
                 print('offloaded states')
-=======
-                ray.get(self.actor_model_group.async_run_method(method_name="offload_states"))
->>>>>>> f9a1676b
 
             # 4. broadcast weights to vllm engines
             if self.vllm_engines is not None:
