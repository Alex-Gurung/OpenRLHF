import os
from abc import ABC

import torch
from torch.optim import Optimizer
from tqdm import tqdm

from openrlhf.models import SFTLoss
from openrlhf.utils.distributed_sampler import DistributedSampler


class SFTTrainer(ABC):
    """
    Trainer for supervised fine-tuning (SFT).

    Args:
        model (torch.nn.Module): The model to be trained.
        strategy (Strategy): The training strategy to be applied.
        optim (Optimizer): The optimizer for model training.
        train_dataloader (DataLoader): The dataloader for the training dataset.
        eval_dataloader (DataLoader): The dataloader for the evaluation dataset.
        scheduler (Scheduler): The learning rate scheduler to adjust training rates.
        max_norm (float, defaults to 1): Maximum gradient norm for clipping to prevent exploding gradients.
        pretrain_mode (bool, defaults to False): Flag to indicate if the trainer is in pre-training mode.
        batch_size (int, defaults to 1): Batch size for training.
        max_epochs (int, defaults to 2): The maximum number of training epochs.
        tokenizer (Tokenizer, optional): The tokenizer for processing input data.
        save_hf_ckpt (bool): Whether to save huggingface-format model weight.
        disable_ds_ckpt (bool): Whether not to save deepspeed-format model weight. (Deepspeed model weight is used for training recovery)
    """

    def __init__(
        self,
        model,
        strategy,
        optim: Optimizer,
        train_dataloader,
        eval_dataloader,
        scheduler,
        max_norm: float = 1,
        pretrain_mode: bool = False,
        batch_size: int = 1,
        max_epochs: int = 2,
        tokenizer=None,
        save_hf_ckpt: bool = False,
        disable_ds_ckpt: bool = False,
    ) -> None:
        super().__init__()
        self.strategy = strategy
        self.epochs = max_epochs
        self.batch_size = batch_size
        self.max_norm = max_norm
        self.train_dataloader = train_dataloader
        self.eval_dataloader = eval_dataloader
        self.scheduler = scheduler
        self.pretrain_mode = pretrain_mode
        self.model = model
        self.tokenizer = tokenizer
        self.optimizer = optim
        self.args = strategy.args
        self.save_hf_ckpt = save_hf_ckpt
        self.disable_ds_ckpt = disable_ds_ckpt

        self.loss_fn = SFTLoss()

        # Mixtral 8*7b
        self.aux_loss = self.args.aux_loss_coef > 1e-8

        # packing samples
        self.packing_samples = strategy.args.packing_samples

        # wandb/tensorboard setting
        self._wandb = None
        self._tensorboard = None
        if self.strategy.args.use_wandb and self.strategy.is_rank_0():
            import wandb

            self._wandb = wandb
            if not wandb.api.api_key:
                wandb.login(key=strategy.args.use_wandb)
            wandb.init(
                entity=strategy.args.wandb_org,
                project=strategy.args.wandb_project,
                group=strategy.args.wandb_group,
                name=strategy.args.wandb_run_name,
                config=strategy.args.__dict__,
                reinit=True,
            )

            wandb.define_metric("train/global_step")
            wandb.define_metric("train/*", step_metric="train/global_step", step_sync=True)
            wandb.define_metric("eval/global_step")
            wandb.define_metric("eval/*", step_metric="eval/global_step", step_sync=True)

        # Initialize TensorBoard writer if wandb is not available
        if self.strategy.args.use_tensorboard and self._wandb is None and self.strategy.is_rank_0():
            from torch.utils.tensorboard import SummaryWriter

            os.makedirs(self.strategy.args.use_tensorboard, exist_ok=True)
            log_dir = os.path.join(self.strategy.args.use_tensorboard, strategy.args.wandb_run_name)
            self._tensorboard = SummaryWriter(log_dir=log_dir)

    def fit(self, args, consumed_samples=0, num_update_steps_per_epoch=None):
        # get eval and save steps
        if args.eval_steps == -1:
            args.eval_steps = num_update_steps_per_epoch  # Evaluate once per epoch
        if args.save_steps == -1:
            args.save_steps = float("inf")  # do not save ckpt

        # Restore step and start_epoch
        step = consumed_samples // args.train_batch_size * self.strategy.accumulated_gradient + 1
        start_epoch = consumed_samples // args.train_batch_size // num_update_steps_per_epoch
        consumed_samples = consumed_samples % (num_update_steps_per_epoch * args.train_batch_size)

        epoch_bar = tqdm(
            range(start_epoch, self.epochs),
            desc="Train epoch",
            disable=not self.strategy.is_rank_0(),
        )
        loss_sum = 0
        perplexity_sum = 0
        for epoch in range(start_epoch, self.epochs):
            if isinstance(self.train_dataloader.sampler, DistributedSampler):
                self.train_dataloader.sampler.set_epoch(
                    epoch, consumed_samples=0 if epoch > start_epoch else consumed_samples
                )

            step_bar = tqdm(
                range(self.train_dataloader.__len__()),
                desc="Train step of epoch %d" % epoch,
                disable=not self.strategy.is_rank_0(),
            )

            # train
            self.model.train()
            for inputs, attention_masks, loss_masks in self.train_dataloader:
                inputs = inputs.to(torch.cuda.current_device()).squeeze(1)
                attention_mask = attention_masks.to(torch.cuda.current_device()).squeeze(1)
                loss_mask = loss_masks.to(torch.cuda.current_device()).squeeze(1)
                per_token_log_probs, output = self.model(
                    inputs,
                    attention_mask=attention_mask,
                    return_output=True,
                    return_logprobs=True,
                    ring_attn_group=self.strategy.ring_attn_group,
                )

                # mixtral
                if self.aux_loss:
                    aux_loss = output.aux_loss
                else:
                    aux_loss = 0
<<<<<<< HEAD

                if not self.pretrain_mode:
                    if self.packing_samples:
                        # As response_ranges need to constrain the dataset organization strictly, we handle multiturn feature separately.
                        if infos["response_ranges"]:
                            dump_labels = torch.full(labels.size(), self.loss_fn.IGNORE_INDEX).to(labels.device)
                            for response_ranges in infos["response_ranges"]:
                                for response_range in response_ranges:
                                    dump_labels[0][response_range[0] : response_range[1] + 1] = labels[0][
                                        response_range[0] : response_range[1] + 1
                                    ]
                            labels = dump_labels
                        else:
                            index = 0
                            for input_length, source_len in zip(infos["input_length"], prompt_id_lens):
                                labels[0][index : index + source_len + 1] = self.loss_fn.IGNORE_INDEX
                                index += input_length
                    else:
                        for label, source_len in zip(labels, prompt_id_lens):
                            label[: source_len + 1] = self.loss_fn.IGNORE_INDEX

                gpt_loss = self.loss_fn(output.logits, labels)
                perplexity = torch.exp(gpt_loss)
=======
                gpt_loss = self.loss_fn(per_token_log_probs, loss_mask[:, :-1])
>>>>>>> e0916b35
                loss = gpt_loss + aux_loss * self.args.aux_loss_coef
                self.strategy.backward(loss, self.model, self.optimizer)
                self.strategy.optimizer_step(self.optimizer, self.model, self.scheduler)

                loss_sum += gpt_loss.item()
                perplexity_sum += perplexity.item()
                logs_dict = {
                    "gpt_loss": gpt_loss.item(),
                    "lr": self.scheduler.get_last_lr()[0],
                    "perplexity": perplexity.item(),
                }
                if self.aux_loss:
                    logs_dict["aux_loss"] = aux_loss.item()
                # step bar
                logs_dict = self.strategy.all_reduce(logs_dict)
                step_bar.set_postfix(logs_dict)
                step_bar.update()

                # logs/checkpoints/evaluation
                if step % self.strategy.accumulated_gradient == 0:
                    logs_dict["loss_mean"] = loss_sum / self.strategy.accumulated_gradient
                    logs_dict["perplexity_mean"] = perplexity_sum / self.strategy.accumulated_gradient
                    loss_sum = 0
                    perplexity_sum = 0
                    global_step = step // self.strategy.accumulated_gradient
                    client_states = {"consumed_samples": global_step * args.train_batch_size}
                    self.save_logs_and_checkpoints(args, global_step, step_bar, logs_dict, client_states)

                step += 1

            epoch_bar.update()

        if self._wandb is not None and self.strategy.is_rank_0():
            self._wandb.finish()
        if self._tensorboard is not None and self.strategy.is_rank_0():
            self._tensorboard.close()

    # logs/checkpoints/evaluation
    def save_logs_and_checkpoints(self, args, global_step, step_bar, logs_dict={}, client_states={}):
        if global_step % args.logging_steps == 0:
            # wandb
            if self._wandb is not None and self.strategy.is_rank_0():
                logs = {"train/%s" % k: v for k, v in {**logs_dict, "global_step": global_step}.items()}
                self._wandb.log(logs)
            # TensorBoard
            elif self._tensorboard is not None and self.strategy.is_rank_0():
                for k, v in logs_dict.items():
                    self._tensorboard.add_scalar(f"train/{k}", v, global_step)

        # eval
        if global_step % args.eval_steps == 0:
            # do eval when len(dataloader) > 0, avoid zero division in eval.
            if len(self.eval_dataloader) > 0:
                self.evaluate(self.eval_dataloader, global_step)

        # save ckpt
        # TODO: save best model on dev, use loss/perplexity on whole dev dataset as metric
        if global_step % args.save_steps == 0:
            tag = f"global_step{global_step}"
            if not self.disable_ds_ckpt:
                self.strategy.save_ckpt(
                    self.model.model, args.ckpt_path, tag, args.max_ckpt_num, args.max_ckpt_mem, client_states
                )
            if self.save_hf_ckpt:
                save_path = os.path.join(args.ckpt_path, f"{tag}_hf")
                self.strategy.save_model(self.model, self.tokenizer, save_path)

    def evaluate(self, eval_dataloader, steps=0):
        times = 0
        self.model.eval()
        with torch.no_grad():
            loss_sum = 0
            perplexity_sum = 0
            step_bar = tqdm(
                range(eval_dataloader.__len__()),
                desc="Eval stage of steps %d" % steps,
                disable=not self.strategy.is_rank_0(),
            )

            for inputs, attention_masks, loss_masks in eval_dataloader:
                inputs = inputs.to(torch.cuda.current_device()).squeeze(1)
                attention_mask = attention_masks.to(torch.cuda.current_device()).squeeze(1)
                loss_mask = loss_masks.to(torch.cuda.current_device()).squeeze(1)
                per_token_log_probs = self.model(
                    inputs,
                    attention_mask=attention_mask,
                    return_logprobs=True,
                    ring_attn_group=self.strategy.ring_attn_group,
                )

<<<<<<< HEAD
                if not self.pretrain_mode:
                    if self.packing_samples:
                        if infos["response_ranges"]:
                            dump_labels = torch.full(labels.size(), self.loss_fn.IGNORE_INDEX).to(labels.device)
                            for response_ranges in infos["response_ranges"]:
                                for response_range in response_ranges:
                                    dump_labels[0][response_range[0] : response_range[1]] = labels[0][
                                        response_range[0] : response_range[1]
                                    ]
                            labels = dump_labels
                        else:
                            index = 0
                            for input_length, source_len in zip(infos["input_length"], prompt_id_lens):
                                labels[0][index : index + source_len] = self.loss_fn.IGNORE_INDEX
                                index += input_length
                    else:
                        for label, source_len in zip(labels, prompt_id_lens):
                            label[:source_len] = self.loss_fn.IGNORE_INDEX

                loss = self.loss_fn(output.logits, labels)
                perplexity = torch.exp(loss)
=======
                loss = self.loss_fn(per_token_log_probs, loss_mask[:, :-1])
>>>>>>> e0916b35

                times += 1
                loss_sum += loss.item()
                perplexity_sum += perplexity.item()
                bar_dict = {"eval gpt_loss": loss_sum / times, "eval perplexity": perplexity_sum / times}
                step_bar.update()
                logs = self.strategy.all_reduce(bar_dict)
                step_bar.set_postfix(logs)

            if self.strategy.is_rank_0():
                if self._wandb is not None:
                    logs = {"eval/%s" % k: v for k, v in {**logs, "global_step": steps}.items()}
                    self._wandb.log(logs)
                elif self._tensorboard is not None:
                    for k, v in logs.items():
                        self._tensorboard.add_scalar(f"eval/{k}", v, steps)
        self.model.train()  # reset model state<|MERGE_RESOLUTION|>--- conflicted
+++ resolved
@@ -150,33 +150,7 @@
                     aux_loss = output.aux_loss
                 else:
                     aux_loss = 0
-<<<<<<< HEAD
-
-                if not self.pretrain_mode:
-                    if self.packing_samples:
-                        # As response_ranges need to constrain the dataset organization strictly, we handle multiturn feature separately.
-                        if infos["response_ranges"]:
-                            dump_labels = torch.full(labels.size(), self.loss_fn.IGNORE_INDEX).to(labels.device)
-                            for response_ranges in infos["response_ranges"]:
-                                for response_range in response_ranges:
-                                    dump_labels[0][response_range[0] : response_range[1] + 1] = labels[0][
-                                        response_range[0] : response_range[1] + 1
-                                    ]
-                            labels = dump_labels
-                        else:
-                            index = 0
-                            for input_length, source_len in zip(infos["input_length"], prompt_id_lens):
-                                labels[0][index : index + source_len + 1] = self.loss_fn.IGNORE_INDEX
-                                index += input_length
-                    else:
-                        for label, source_len in zip(labels, prompt_id_lens):
-                            label[: source_len + 1] = self.loss_fn.IGNORE_INDEX
-
-                gpt_loss = self.loss_fn(output.logits, labels)
-                perplexity = torch.exp(gpt_loss)
-=======
                 gpt_loss = self.loss_fn(per_token_log_probs, loss_mask[:, :-1])
->>>>>>> e0916b35
                 loss = gpt_loss + aux_loss * self.args.aux_loss_coef
                 self.strategy.backward(loss, self.model, self.optimizer)
                 self.strategy.optimizer_step(self.optimizer, self.model, self.scheduler)
@@ -267,31 +241,7 @@
                     ring_attn_group=self.strategy.ring_attn_group,
                 )
 
-<<<<<<< HEAD
-                if not self.pretrain_mode:
-                    if self.packing_samples:
-                        if infos["response_ranges"]:
-                            dump_labels = torch.full(labels.size(), self.loss_fn.IGNORE_INDEX).to(labels.device)
-                            for response_ranges in infos["response_ranges"]:
-                                for response_range in response_ranges:
-                                    dump_labels[0][response_range[0] : response_range[1]] = labels[0][
-                                        response_range[0] : response_range[1]
-                                    ]
-                            labels = dump_labels
-                        else:
-                            index = 0
-                            for input_length, source_len in zip(infos["input_length"], prompt_id_lens):
-                                labels[0][index : index + source_len] = self.loss_fn.IGNORE_INDEX
-                                index += input_length
-                    else:
-                        for label, source_len in zip(labels, prompt_id_lens):
-                            label[:source_len] = self.loss_fn.IGNORE_INDEX
-
-                loss = self.loss_fn(output.logits, labels)
-                perplexity = torch.exp(loss)
-=======
                 loss = self.loss_fn(per_token_log_probs, loss_mask[:, :-1])
->>>>>>> e0916b35
 
                 times += 1
                 loss_sum += loss.item()
