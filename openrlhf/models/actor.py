--- conflicted
+++ resolved
@@ -142,12 +142,9 @@
         return_logprobs=False,
         ring_attn_group: Optional[dist.ProcessGroup] = None,
         packed_seq_lens: Optional[list[int]] = None,
-<<<<<<< HEAD
+        return_entropy=False,
         labels: Optional[torch.Tensor] = None,
         return_loss=False,
-=======
-        return_entropy=False,
->>>>>>> 6d500d14
     ) -> torch.Tensor:
         """Returns action log probs"""
         batch, seqlen = sequences.size()
@@ -170,6 +167,8 @@
         if return_loss:
             return output["loss"]
 
+
+
         if return_entropy:
             assert return_output
             entropy = compute_entropy(output["logits"])
